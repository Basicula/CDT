--- conflicted
+++ resolved
@@ -117,25 +117,17 @@
         self.neighbors = []
         self.__append_step("Start")
         self.__normalize_input()
-<<<<<<< HEAD
-        self.__add_super_geometry(SuperGeometryType.SQUARE)
-        self.__add_points_to_triangulation()
-        if len(self.constraints) > 0:
-            self.__process_constraints()
-            self.__mark_inner_outer_triangles()
-            self.__remove_outer_triangles()
-=======
         self.__append_step("Input normalized")
         self.__add_super_geometry(SuperGeometryType.SQUARE)
         self.__append_step("Super geometry added")
         self.__add_points_to_triangulation()
         self.__append_step("All points added")
-        self.__process_constraints()
-        self.__append_step("Constraints processed")
-        self.__mark_inner_outer_triangles()
-        self.__remove_outer_triangles()
-        self.__append_step("Outer triangles removed")
->>>>>>> 5cd6fcbb
+        if len(self.constraints) > 0:
+            self.__process_constraints()
+            self.__append_step("Constraints processed")
+            self.__mark_inner_outer_triangles()
+            self.__remove_outer_triangles()
+            self.__append_step("Outer triangles removed")
         self.__remove_super_geometry()
         self.__append_step("Super geometry removed")
 
